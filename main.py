--- conflicted
+++ resolved
@@ -1,11 +1,10 @@
 from fastapi import FastAPI
 from fastapi.middleware.cors import CORSMiddleware
-<<<<<<< HEAD
+
 from app.api.auth import router as auth_router
 from app.api.search import router as search_router
 from app.core.config import settings
-=======
->>>>>>> 7910b87e
+
 import logging
 
 # Configure logging
@@ -36,11 +35,11 @@
     allow_headers=["*"],
 )
 
-<<<<<<< HEAD
+
 # Include routers
 app.include_router(auth_router, prefix="/api/v1/auth", tags=["authentication"])
 app.include_router(search_router, prefix="/api/v1/search", tags=["search"])
-=======
+
 # Try to include routers - handle missing dependencies gracefully
 try:
     from app.api.auth import router as auth_router
@@ -83,7 +82,7 @@
     logger.info("Monitoring routes loaded")
 except ImportError as e:
     logger.warning(f"Monitoring routes not available: {e}")
->>>>>>> 7910b87e
+
 
 @app.get("/")
 async def root():

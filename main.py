--- conflicted
+++ resolved
@@ -1,10 +1,7 @@
 from fastapi import FastAPI
 from fastapi.middleware.cors import CORSMiddleware
-<<<<<<< HEAD
-=======
 from app.api.auth import router as auth_router
 from app.routers.negotiation import router as negotiation_router
->>>>>>> 516eec68
 from app.core.config import settings
 import logging
 
@@ -28,11 +25,11 @@
     allow_headers=["*"],
 )
 
-<<<<<<< HEAD
 # Try to include routers - handle missing dependencies gracefully
 try:
     from app.api.auth import router as auth_router
     app.include_router(auth_router, prefix="/api/v1/auth", tags=["authentication"])
+app.include_router(negotiation_router, prefix="/api/v1/negotiation", tags=["negotiation"])
     logger.info("Authentication routes loaded")
 except ImportError as e:
     logger.warning(f"Authentication routes not available: {e}")
@@ -50,11 +47,6 @@
     logger.info("Agent routes loaded")
 except ImportError as e:
     logger.warning(f"Agent routes not available: {e}")
-=======
-# Include routers
-app.include_router(auth_router, prefix="/api/v1/auth", tags=["authentication"])
-app.include_router(negotiation_router, prefix="/api/v1/negotiation", tags=["negotiation"])
->>>>>>> 516eec68
 
 @app.get("/")
 async def root():

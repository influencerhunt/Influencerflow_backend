--- conflicted
+++ resolved
@@ -1,4 +1,4 @@
-<<<<<<< HEAD
+
 # Example .env file for InfluencerFlow Backend
 # Copy this to .env and fill in your actual values
 
@@ -22,7 +22,7 @@
 
 # Optional: MongoDB (if you want to use MongoDB instead of Supabase)
 # MONGO_URI=mongodb://localhost:27017/influencer_db
-=======
+
 # Google Gemini API Configuration
 GOOGLE_API_KEY=your_google_gemini_api_key_here
 
@@ -56,4 +56,3 @@
 
 # Google GenAI Configuration for AI Negotiation
 GOOGLE_API_KEY=your_google_genai_api_key_here 
->>>>>>> 7910b87e

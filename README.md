<<<<<<< HEAD
# InfluencerFlow Backend - AI-Powered Influencer Search

A comprehensive backend system for searching and discovering social media influencers using AI-powered natural language processing and multi-platform scraping.
=======
# InfluencerFlow Backend - Advanced Negotiation Agent

## 🎯 Overview

InfluencerFlow Backend is a sophisticated platform featuring an AI-powered negotiation agent that facilitates fair and effective collaborations between brands and influencers. The system uses Google Gemini AI with LangChain React Agents to create human-like conversations that analyze market rates, negotiate terms, and reach mutually beneficial agreements.

## ✨ Key Features

### 🤖 Brand-Side Negotiation Agent (Alex)
- **Company Representative**: AI agent that represents brand interests in influencer negotiations
- **Budget-Conscious**: Works within company budget constraints while offering fair compensation
- **Market Rate Analysis**: Research-based pricing for competitive but budget-friendly offers
- **Multi-Platform Support**: Instagram, YouTube, LinkedIn, TikTok, Twitter
- **Strategic Negotiations**: Counter-offer analysis from brand perspective
- **Professional Relationship Building**: Maintains long-term creator relationships for future campaigns

### 📊 Intelligent Pricing Engine
- **Market-Based Calculations**: Fair pricing using industry standards
- **Location Multipliers**: Geography-based rate adjustments
- **Engagement Analysis**: Quality-focused pricing beyond follower count
- **Budget Optimization**: Alternative suggestions when budgets don't align
- **Content Type Pricing**: Different rates for different content formats

### 🔧 Technical Stack
- **Backend**: FastAPI with Python 3.11+
- **AI/ML**: Google Gemini, LangChain React Agents
- **Database**: Supabase (PostgreSQL)
- **Authentication**: JWT-based role management
- **API**: RESTful with automatic OpenAPI documentation

## 🚀 Quick Start

### Prerequisites
- Python 3.11+
- Google Gemini API key
- Supabase account (optional)

### Installation

1. **Clone the repository**
   ```bash
   git clone <repository-url>
   cd Influencerflow_backend
   ```

2. **Create virtual environment**
   ```bash
   python -m venv venv
   source venv/bin/activate  # On macOS/Linux
   # or
   venv\Scripts\activate     # On Windows
   ```

3. **Install dependencies**
   ```bash
   pip install -r requirements.txt
   ```

4. **Environment setup**
   ```bash
   cp .env.example .env
   ```
   
   Edit `.env` and add your Google Gemini API key:
   ```bash
   GOOGLE_API_KEY=your_google_gemini_api_key_here
   ```

5. **Run the application**
   ```bash
   python main.py
   ```
   
   Or using uvicorn directly:
   ```bash
   uvicorn main:app --reload --host 0.0.0.0 --port 8000
   ```

6. **Access the API**
   - API Base URL: `http://localhost:8000`
   - Interactive Docs: `http://localhost:8000/docs`
   - ReDoc: `http://localhost:8000/redoc`

## 🎬 Demo Usage

### Quick Demo
Run the included demo script to see the negotiation agent in action:

```bash
python demo_agent.py
```

This will demonstrate:
- Complete negotiation flow between a brand and influencer
- Market rate calculations
- Conversation management
- Different pricing scenarios

### API Usage Examples

#### 1. Start a New Negotiation

```bash
curl -X POST "http://localhost:8000/api/v1/negotiation/start" \
-H "Content-Type: application/json" \
-d '{
  "brand_details": {
    "name": "EcoTech Solutions",
    "budget": 8000.0,
    "goals": ["brand awareness", "product launch"],
    "target_platforms": ["instagram", "youtube"],
    "content_requirements": {
      "instagram_post": 3,
      "instagram_reel": 2,
      "youtube_shorts": 1
    },
    "campaign_duration_days": 30
  },
  "influencer_profile": {
    "name": "Alex Green",
    "followers": 75000,
    "engagement_rate": 0.065,
    "location": "US",
    "platforms": ["instagram", "youtube"],
    "niches": ["sustainability", "technology"]
  }
}'
```

#### 2. Continue the Conversation

```bash
curl -X POST "http://localhost:8000/api/v1/negotiation/continue" \
-H "Content-Type: application/json" \
-d '{
  "session_id": "your-session-id-from-start-response",
  "user_input": "The pricing looks good! I'm interested in moving forward. Can we discuss the timeline?"
}'
```

#### 3. Get Negotiation Summary

```bash
curl -X GET "http://localhost:8000/api/v1/negotiation/session/{session_id}/summary"
```

## 📋 API Endpoints

### Negotiation Endpoints

| Method | Endpoint | Description |
|--------|----------|-------------|
| POST | `/api/v1/negotiation/start` | Start new negotiation |
| POST | `/api/v1/negotiation/continue` | Continue conversation |
| GET | `/api/v1/negotiation/session/{id}/summary` | Get negotiation summary |
| DELETE | `/api/v1/negotiation/session/{id}` | Clear session |
| GET | `/api/v1/negotiation/sessions` | List active sessions |
| GET | `/api/v1/negotiation/platforms` | Get platform details |
| GET | `/api/v1/negotiation/locations` | Get supported locations |
| POST | `/api/v1/negotiation/test/mock-negotiation` | Create mock negotiation |

### Authentication Endpoints

| Method | Endpoint | Description |
|--------|----------|-------------|
| POST | `/api/v1/auth/login` | User login |
| POST | `/api/v1/auth/register` | User registration |
| GET | `/api/v1/auth/me` | Get current user |

## 💰 Pricing Model

### Base Rates (per 1K followers)
- **Instagram Post**: $1.00
- **Instagram Reel**: $1.50
- **Instagram Story**: $0.30
- **YouTube Long-form**: $2.00
- **YouTube Shorts**: $1.00
- **LinkedIn Post**: $0.80
- **LinkedIn Video**: $1.30

### Location Multipliers
- 🇺🇸 United States: 1.8x
- 🇬🇧 United Kingdom: 1.6x
- 🇨🇦 Canada: 1.5x
- 🇦🇺 Australia: 1.4x
- 🇩🇪 Germany: 1.3x
- 🇫🇷 France: 1.2x
- 🇯🇵 Japan: 1.1x
- 🇧🇷 Brazil: 0.8x
- 🇮🇳 India: 0.6x
- 🌍 Other: 1.0x

### Calculation Formula
```
Final Rate = Base Rate × (Engagement Rate × 100) × (Followers ÷ 1000) × Location Multiplier × Platform Weight
```

## 🏗️ Architecture

### Project Structure
```
Influencerflow_backend/
├── app/
│   ├── agents/                 # AI negotiation agents
│   │   └── negotiation_agent.py
│   ├── models/                 # Pydantic models
│   │   └── negotiation_models.py
│   ├── services/               # Business logic services
│   │   ├── pricing_service.py
│   │   ├── conversation_handler.py
│   │   └── supabase.py
│   ├── routers/                # API route handlers
│   │   └── negotiation.py
│   ├── api/                    # Authentication endpoints
│   │   └── auth.py
│   ├── core/                   # Core configuration
│   │   └── config.py
│   └── middleware/             # Custom middleware
│       └── auth.py
├── demo_agent.py              # Demo script
├── main.py                    # FastAPI application
├── requirements.txt           # Python dependencies
└── README.md                 # This file
```

### Key Components

#### 1. AdvancedNegotiationAgent
- **Purpose**: Main AI agent orchestrating negotiations
- **Features**: LangChain React Agent with custom tools
- **Tools**: Market rate calculation, campaign costing, budget alternatives

#### 2. PricingService
- **Purpose**: Calculate fair market rates
- **Features**: Multi-platform support, location-based pricing, engagement analysis

#### 3. ConversationHandler
- **Purpose**: Manage conversation flow and templates
- **Features**: Session state management, response templates, conversation analysis

#### 4. NegotiationModels
- **Purpose**: Type-safe data models
- **Features**: Pydantic validation, enum types, structured data

## 🔧 Configuration

### Environment Variables

```bash
# Required
GOOGLE_API_KEY=your_google_gemini_api_key

# Optional (for full functionality)
SUPABASE_URL=your_supabase_url
SUPABASE_ANON_KEY=your_supabase_anon_key
SUPABASE_SERVICE_ROLE_KEY=your_supabase_service_role_key

# FastAPI Settings
DEBUG=True
HOST=localhost
PORT=8000
LOG_LEVEL=INFO
```

### Supported Platforms

| Platform | Content Types | Notes |
|----------|---------------|-------|
| Instagram | Post, Reel, Story | Visual content focus |
| YouTube | Long-form, Shorts | Video content |
| LinkedIn | Post, Video | Professional network |
| TikTok | Video | Short-form entertainment |
| Twitter | Post, Video | Microblogging |

## 🤝 Negotiation Flow

### 1. Initialization
- Brand submits campaign details and budget
- Agent analyzes requirements and market conditions
- Initial market rate calculation performed
- Personalized proposal generated

### 2. Conversation Stages
1. **Greeting & Analysis**: Introduction with market rate analysis
2. **Proposal Presentation**: Structured offer with breakdown
3. **Active Negotiation**: Back-and-forth discussion
4. **Counter-Offer Handling**: Analysis and compromise suggestions
5. **Agreement/Rejection**: Final terms or alternative options

### 3. Agent Capabilities
- ✅ Market rate analysis using real-time data
- ✅ Budget constraint handling and alternatives
- ✅ Counter-offer evaluation and compromise suggestions
- ✅ Timeline and deliverable negotiation
- ✅ Usage rights and terms discussion
- ✅ Professional relationship maintenance

## 🧪 Testing

### Run Demo
```bash
python demo_agent.py
```

### Test Mock Negotiation API
```bash
curl -X POST "http://localhost:8000/api/v1/negotiation/test/mock-negotiation"
```

### Manual Testing Flow
1. Start a negotiation using the `/start` endpoint
2. Use the returned `session_id` to continue conversations
3. Test different scenarios: acceptance, rejection, counter-offers
4. Check session summaries and conversation history

## 🐛 Troubleshooting

### Common Issues

1. **Missing Google API Key**
   ```
   Error: GOOGLE_API_KEY environment variable not set
   ```
   **Solution**: Add your Google Gemini API key to `.env`

2. **Import Errors**
   ```
   ModuleNotFoundError: No module named 'app'
   ```
   **Solution**: Run from project root directory

3. **Agent Parsing Errors**
   ```
   Could not parse LLM output
   ```
   **Solution**: Check API key validity and network connection

4. **Session Not Found**
   ```
   Session not found
   ```
   **Solution**: Use valid session_id from start response

### Debug Mode
Set `DEBUG=True` in `.env` for detailed logging and error traces.

## 🚀 Deployment

### Production Considerations
- Set `DEBUG=False` in production
- Use proper secrets management for API keys
- Configure CORS origins for your frontend domain
- Set up proper logging and monitoring
- Use a production WSGI server like Gunicorn

### Docker Deployment (Optional)
```dockerfile
FROM python:3.11-slim
WORKDIR /app
COPY requirements.txt .
RUN pip install -r requirements.txt
COPY . .
CMD ["uvicorn", "main:app", "--host", "0.0.0.0", "--port", "8000"]
```

## 📚 Additional Resources

- [FastAPI Documentation](https://fastapi.tiangolo.com/)
- [LangChain Documentation](https://python.langchain.com/)
- [Google Gemini API](https://ai.google.dev/)
- [Pydantic Documentation](https://docs.pydantic.dev/)

## 🤝 Contributing

1. Fork the repository
2. Create a feature branch
3. Make your changes
4. Add tests if applicable
5. Submit a pull request

## 📄 License

This project is licensed under the MIT License.

---

**Built with ❤️ for the creator economy**
# InfluencerFlow Backend

A FastAPI backend with role-based authentication using Supabase and AI-powered negotiation capabilities.
>>>>>>> 7910b87e

## 🚀 Features

<<<<<<< HEAD
- **AI-Powered Search**: Natural language query parsing using Google Gemini AI
- **Multi-Platform Support**: Instagram, YouTube, TikTok, Twitter, LinkedIn, Facebook
- **Hybrid Search**: Combines on-platform (database) and external (web scraping) results
- **Smart Filtering**: Follower count, engagement rate, price range, location, niche
- **Real-time Discovery**: Finds influencers not yet on your platform
- **RESTful API**: FastAPI-based with comprehensive endpoints
- **Role-based Authentication**: Admin, Influencer, Brand, User roles

## 🏗️ Architecture

```
┌─────────────────┐    ┌──────────────────┐    ┌─────────────────┐
│   Frontend      │────│   FastAPI API    │────│   AI Parser     │
│   (React/Vue)   │    │                  │    │   (Gemini)      │
└─────────────────┘    └──────────────────┘    └─────────────────┘
                                │
                    ┌───────────┼───────────┐
                    │                       │
            ┌───────▼────────┐    ┌────────▼────────┐
            │   Database     │    │  External APIs  │
            │   (Supabase)   │    │  (Serper/Web)   │
            └────────────────┘    └─────────────────┘
```

## 📋 Prerequisites

- Python 3.8+
- Supabase account (for database)
- Google AI Studio account (for Gemini API)
- Serper.dev account (for web search)
=======
- **FastAPI** framework for high-performance API
- **Supabase** integration for authentication and database
- **Role-based access control** (Admin, Influencer, Brand, User)
- **JWT token** authentication
- **AI-Powered Negotiation Service** using Twilio and Google Gemini
- **Voice Call Integration** for automated negotiations
- **CORS** support for frontend integration
- **Pydantic** models for request/response validation
>>>>>>> 7910b87e

## User Roles

- `ADMIN`: Full system access
- `INFLUENCER`: Influencer-specific features
- `BRAND`: Brand-specific features  
- `USER`: Basic user access

## Services

### Authentication Service
- User registration, login, and role-based access control
- JWT token management
- Supabase integration

### AI Negotiation Service
- AI-powered phone call negotiations for influencer marketing deals
- Twilio voice integration for inbound/outbound calls
- Google Gemini AI for intelligent conversation handling
- Optimized for Indian English speakers
- Real-time speech processing and session management

For detailed documentation, see [NEGOTIATION_SERVICE.md](./NEGOTIATION_SERVICE.md)

## Installation

1. Create a virtual environment:
```bash
python -m venv venv
source venv/bin/activate  # On Windows: venv\Scripts\activate
```

2. Install dependencies:
```bash
pip install -r requirements.txt
```

3. Set up environment variables:
```bash
cp .env.example .env
# Edit .env with your Supabase, Twilio, and Google API credentials
```

4. Run the application:
```bash
python main.py
```

Or with uvicorn:
```bash
uvicorn main:app --reload --host 0.0.0.0 --port 8000
```

## API Endpoints

### Authentication
- `POST /api/v1/auth/signup` - Register new user
- `POST /api/v1/auth/login` - User login
- `POST /api/v1/auth/logout` - User logout
- `GET /api/v1/auth/me` - Get current user info
- `GET /api/v1/auth/protected` - Protected route (requires authentication)
- `GET /api/v1/auth/admin-only` - Admin-only route

### AI Negotiation
- `POST /api/v1/negotiation/outbound-call` - Initiate negotiation call
- `GET /api/v1/negotiation/call-status/{call_sid}` - Get call status
- `POST /api/v1/negotiation/end-session` - End negotiation session
- `GET /api/v1/negotiation/sessions` - Get active sessions
- `GET /api/v1/negotiation/health` - Service health check
- Twilio webhook endpoints for voice processing

### Health
- `GET /` - Root endpoint
- `GET /health` - Health check

## Environment Variables

Required environment variables in `.env`:

```
# Supabase Configuration
SUPABASE_URL=your_supabase_url_here
SUPABASE_ANON_KEY=your_supabase_anon_key_here
SUPABASE_SERVICE_ROLE_KEY=your_supabase_service_role_key_here
JWT_SECRET_KEY=your_jwt_secret_key_here
JWT_ALGORITHM=HS256
ACCESS_TOKEN_EXPIRE_MINUTES=30
DATABASE_URL=postgresql://user:password@localhost:5432/influencerflow
CORS_ORIGINS=http://localhost:3000

# Twilio Configuration for AI Negotiation Service
TWILIO_ACCOUNT_SID=your_twilio_account_sid_here
TWILIO_AUTH_TOKEN=your_twilio_auth_token_here
TWILIO_NUMBER=your_twilio_phone_number_here

# Google GenAI Configuration for AI Negotiation
GOOGLE_API_KEY=your_google_genai_api_key_here
```

## Development

The API documentation is available at:
- Swagger UI: `http://localhost:8000/docs`
- ReDoc: `http://localhost:8000/redoc`

## Project Structure

```
Influencerflow_backend/
├── app/
│   ├── api/              # API routes
│   │   ├── auth.py       # Authentication endpoints
│   │   └── negotiation.py # AI negotiation endpoints
│   ├── core/             # Core configuration
│   ├── middleware/       # Authentication middleware
│   ├── models/           # Database models
│   ├── schemas/          # Pydantic schemas
│   │   └── negotiation.py # Negotiation service schemas
│   └── services/         # Business logic services
│       ├── supabase.py   # Supabase service
│       └── negotiation_service.py # AI negotiation service
├── main.py               # FastAPI application
├── requirements.txt      # Python dependencies
├── README.md            # This file
└── NEGOTIATION_SERVICE.md # Detailed negotiation service docs
```

## Quick Start with AI Negotiation

1. Set up your Twilio and Google API credentials in `.env`
2. Configure Twilio webhooks to point to your deployed API
3. Test with a simple outbound call:

```python
import requests

response = requests.post("http://localhost:8000/api/v1/negotiation/outbound-call", json={
    "to_number": "+1234567890",
    "webhook_base_url": "https://your-domain.com"
})
``` 

## Negotiation Agent

The negotiation agent is an AI-powered system that helps facilitate influencer marketing deals between brands and influencers. It uses Google's Gemini Pro model through LangChain to create natural, human-like conversations while negotiating deals.

### Features

- Market rate calculation based on:
  - Influencer's engagement ratio
  - Follower count
  - Location
  - Platform-specific rates
- Support for multiple platforms:
  - Instagram (posts, reels, stories)
  - YouTube (long-form videos, shorts)
  - LinkedIn (posts, videos)
- Dynamic pricing based on content type
- Milestone and duration tracking
- Natural conversation flow

### Setup

1. Install dependencies:
```bash
pip install -r requirements.txt
```

2. Set up environment variables:
Create a `.env` file with:
```
GOOGLE_API_KEY=your_google_api_key
```

3. Run the server:
```bash
python main.py
```

### API Endpoints

#### Start Negotiation
```http
POST /api/v1/negotiation/negotiate
```

Request body:
```json
{
  "brand_details": {
    "name": "Brand Name",
    "budget": 5000.0,
    "goals": ["brand awareness", "sales"],
    "target_platforms": ["instagram", "youtube"],
    "content_requirements": {
      "post": 2,
      "reel": 1,
      "story": 3
    }
  },
  "influencer_profile": {
    "followers": 100000,
    "engagement_rate": 0.05,
    "location": "US",
    "platforms": ["instagram", "youtube"]
  }
}
```

#### Get Platform Details
```http
GET /api/v1/negotiation/platforms
```

### Example Usage

```python
import requests

# Start a negotiation
response = requests.post(
    "http://localhost:8000/api/v1/negotiation/negotiate",
    json={
        "brand_details": {
            "name": "Fashion Brand",
            "budget": 5000.0,
            "goals": ["brand awareness"],
            "target_platforms": ["instagram"],
            "content_requirements": {
                "post": 2,
                "story": 3
            }
        },
        "influencer_profile": {
            "followers": 100000,
            "engagement_rate": 0.05,
            "location": "US",
            "platforms": ["instagram"]
        }
    }
)

print(response.json())
```

### Market Rate Calculation

The agent calculates market rates based on several factors:
1. Base rate for the platform and content type
2. Engagement rate multiplier
3. Follower count multiplier
4. Location-based multiplier

The final rate is calculated as:
```
final_rate = base_rate * engagement_multiplier * follower_multiplier * location_multiplier
```

### Notes

- The agent maintains a natural conversation flow while negotiating
- It considers both brand budget and influencer's market value
- Platform-specific rates are adjusted based on content type
- The system supports multiple content types per platform
- Location-based pricing is implemented for major markets <|MERGE_RESOLUTION|>--- conflicted
+++ resolved
@@ -1,8 +1,8 @@
-<<<<<<< HEAD
+
 # InfluencerFlow Backend - AI-Powered Influencer Search
 
 A comprehensive backend system for searching and discovering social media influencers using AI-powered natural language processing and multi-platform scraping.
-=======
+
 # InfluencerFlow Backend - Advanced Negotiation Agent
 
 ## 🎯 Overview
@@ -393,11 +393,11 @@
 # InfluencerFlow Backend
 
 A FastAPI backend with role-based authentication using Supabase and AI-powered negotiation capabilities.
->>>>>>> 7910b87e
+
 
 ## 🚀 Features
 
-<<<<<<< HEAD
+
 - **AI-Powered Search**: Natural language query parsing using Google Gemini AI
 - **Multi-Platform Support**: Instagram, YouTube, TikTok, Twitter, LinkedIn, Facebook
 - **Hybrid Search**: Combines on-platform (database) and external (web scraping) results
@@ -428,7 +428,7 @@
 - Supabase account (for database)
 - Google AI Studio account (for Gemini API)
 - Serper.dev account (for web search)
-=======
+
 - **FastAPI** framework for high-performance API
 - **Supabase** integration for authentication and database
 - **Role-based access control** (Admin, Influencer, Brand, User)
@@ -437,7 +437,7 @@
 - **Voice Call Integration** for automated negotiations
 - **CORS** support for frontend integration
 - **Pydantic** models for request/response validation
->>>>>>> 7910b87e
+
 
 ## User Roles
 

--- conflicted
+++ resolved
@@ -1,8 +1,6 @@
-<<<<<<< HEAD
+
 from decouple import config
-from typing import List
-=======
->>>>>>> 7910b87e
+
 import os
 from typing import List
 from dotenv import load_dotenv
@@ -11,20 +9,12 @@
 
 class Settings:
     def __init__(self):
-<<<<<<< HEAD
-        self.supabase_url = config("SUPABASE_URL", default="")
-        self.supabase_anon_key = config("SUPABASE_ANON_KEY", default="")
-        self.supabase_service_role_key = config("SUPABASE_SERVICE_ROLE_KEY", default="")
-        self.jwt_secret_key = config("SECRET_KEY", default="your-secret-key")
-        self.jwt_algorithm = config("JWT_ALGORITHM", default="HS256")
-        self.access_token_expire_minutes = config("ACCESS_TOKEN_EXPIRE_MINUTES", default=30, cast=int)
-        self.database_url = config("DATABASE_URL", default="")
-        self.cors_origins = config("CORS_ORIGINS", default="http://localhost:3000")
+
         
         # AI and External API Keys
         self.gemini_api_key = config("GEMINI_API_KEY", default="")
         self.serper_api_key = config("SERPER_API_KEY", default="")
-=======
+
         self.supabase_url = os.getenv("SUPABASE_URL", "")
         self.supabase_anon_key = os.getenv("SUPABASE_ANON_KEY", "")
         self.supabase_service_role_key = os.getenv("SUPABASE_SERVICE_ROLE_KEY", "")
@@ -42,7 +32,7 @@
     
     class Config:
         env_file = ".env"
->>>>>>> 7910b87e
+
     
     @property
     def cors_origins_list(self) -> List[str]:
